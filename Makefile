# Go parameters
GOCMD=go
GOBUILD=$(GOCMD) build
GOCLEAN=$(GOCMD) clean
GOTEST=$(GOCMD) test
GOGET=$(GOCMD) get
GOMOD=$(GOCMD) mod
GOLINT=golangci-lint

# Binary name
BINARY_NAME=trazr-gen

# Main package path
MAIN_PACKAGE=./cmd/trazr-gen

# Build directory
BUILD_DIR=./build

# Source files
SRC=$(shell find . -name "*.go")

# Test coverage output
COVERAGE_OUTPUT=coverage.out

.PHONY: all build clean test coverage lint deps tidy run help integration-coverage docker-build docker-run integration-test full-coverage codeql-db codeql-analyze codeql tag-major tag-minor tag-patch _tag

all: build

build: ## Build the binary
	$(GOBUILD) -o $(BUILD_DIR)/$(BINARY_NAME) $(MAIN_PACKAGE)

clean: ## Remove build artifacts
	$(GOCLEAN)
	rm -rf $(BUILD_DIR)
	rm -f $(COVERAGE_OUTPUT)

test: ## Run tests
	$(GOTEST) -v ./...

coverage: ## Run tests with coverage
	@mkdir -p testdata
	$(GOTEST) -v -coverprofile=testdata/coverage.out ./...
	$(GOCMD) tool cover -html=testdata/coverage.out

lint: ## Run linter
	$(GOLINT) run

deps: ## Download dependencies
	$(GOGET) -v -t -d ./...

tidy: ## Tidy and verify dependencies
	$(GOMOD) tidy
	$(GOMOD) verify

run: build ## Run the application
	$(BUILD_DIR)/$(BINARY_NAME)

docker-build: ## Build Docker image
	docker build -t $(BINARY_NAME) .

docker-run: ## Run Docker container
	docker run --rm $(BINARY_NAME)

help: ## Display this help screen
	@grep -E '^[a-zA-Z_-]+:.*?## .*$$' $(MAKEFILE_LIST) | sort | awk 'BEGIN {FS = ":.*?## "}; {printf "\033[36m%-30s\033[0m %s\n", $$1, $$2}'

e2e-coverage: ## Run all tests (including integration) with coverage and print total coverage
	$(GOTEST) -coverprofile=$(COVERAGE_OUTPUT) ./...
	@echo "\nTotal coverage:" && $(GOCMD) tool cover -func=$(COVERAGE_OUTPUT) | grep total:

e2e-test: ## Run E2E/integration tests in internal/e2etest module
	cd internal/e2etest && go test -v ./...

# Note: Go cannot natively combine coverage profiles across modules. This target runs both and prints both coverages.
full-coverage: ## Run unit and E2E tests, print both coverages
	@mkdir -p testdata
	$(GOTEST) -coverprofile=testdata/coverage.out ./...
	@echo "\nUnit test coverage:" && $(GOCMD) tool cover -func=testdata/coverage.out | grep total:
	cd internal/e2etest && go test -coverprofile=../testdata/coverage-e2e.out ./...
	@echo "\nE2E test coverage:" && $(GOCMD) tool cover -func=internal/common/testdata/coverage-e2e.out | grep total:

codeql-db: ## Create CodeQL database for Go
	codeql database create codeql-db --language=go --source-root=. --overwrite

codeql-analyze: ## Run CodeQL analysis and output SARIF
	codeql database analyze codeql-db codeql/go-queries@1.2.1 --format=sarifv2.1.0 --output=codeql-results.sarif

codeql: codeql-db codeql-analyze ## Run full CodeQL scan (create DB and analyze)

# Usage: make _tag PART=major|minor|patch
_tag:
	@set -e; \
	latest_tag=$$(git describe --tags --abbrev=0); \
	echo "Latest tag: $$latest_tag"; \
	ver=$$(echo $$latest_tag | sed 's/^v//'); \
	major=$$(echo $$ver | cut -d. -f1); \
	minor=$$(echo $$ver | cut -d. -f2); \
	patch=$$(echo $$ver | cut -d. -f3); \
	if [ "$(PART)" = "major" ]; then \
		new_major=$$(($$major + 1)); \
		new_tag="v$${new_major}.0.0"; \
		msg="major increment"; \
	elif [ "$(PART)" = "minor" ]; then \
		new_minor=$$(($$minor + 1)); \
		new_tag="v$${major}.$${new_minor}.0"; \
		msg="minor increment"; \
	elif [ "$(PART)" = "patch" ]; then \
		new_patch=$$(($$patch + 1)); \
		new_tag="v$${major}.$${minor}.$${new_patch}"; \
		msg="patch increment"; \
	else \
		echo "Unknown PART: $(PART)"; exit 1; \
	fi; \
	echo "New tag: $$new_tag"; \
	read -p "Tag with '$$new_tag'? [y/N] " confirm; \
	if [ "$$confirm" = "y" ] || [ "$$confirm" = "Y" ]; then \
		git tag -a "$$new_tag" -m "Release $$new_tag ($$msg)"; \
<<<<<<< HEAD
		git push origin "$$new_tag"; \
		echo "Tagged and pushed $$new_tag"; \
=======
		echo "Tagged $$new_tag"; \
>>>>>>> 76c8ed42
	else \
		echo "Aborted."; \
	fi

tag-major:
	$(MAKE) _tag PART=major

tag-minor:
	$(MAKE) _tag PART=minor

tag-patch:
	$(MAKE) _tag PART=patch

.DEFAULT_GOAL := help <|MERGE_RESOLUTION|>--- conflicted
+++ resolved
@@ -22,6 +22,7 @@
 # Test coverage output
 COVERAGE_OUTPUT=coverage.out
 
+.PHONY: all build clean test coverage lint deps tidy run help integration-coverage docker-build docker-run integration-test full-coverage codeql-db codeql-analyze codeql tag-major tag-minor tag-patch _tag
 .PHONY: all build clean test coverage lint deps tidy run help integration-coverage docker-build docker-run integration-test full-coverage codeql-db codeql-analyze codeql tag-major tag-minor tag-patch _tag
 
 all: build
@@ -87,51 +88,4 @@
 
 codeql: codeql-db codeql-analyze ## Run full CodeQL scan (create DB and analyze)
 
-# Usage: make _tag PART=major|minor|patch
-_tag:
-	@set -e; \
-	latest_tag=$$(git describe --tags --abbrev=0); \
-	echo "Latest tag: $$latest_tag"; \
-	ver=$$(echo $$latest_tag | sed 's/^v//'); \
-	major=$$(echo $$ver | cut -d. -f1); \
-	minor=$$(echo $$ver | cut -d. -f2); \
-	patch=$$(echo $$ver | cut -d. -f3); \
-	if [ "$(PART)" = "major" ]; then \
-		new_major=$$(($$major + 1)); \
-		new_tag="v$${new_major}.0.0"; \
-		msg="major increment"; \
-	elif [ "$(PART)" = "minor" ]; then \
-		new_minor=$$(($$minor + 1)); \
-		new_tag="v$${major}.$${new_minor}.0"; \
-		msg="minor increment"; \
-	elif [ "$(PART)" = "patch" ]; then \
-		new_patch=$$(($$patch + 1)); \
-		new_tag="v$${major}.$${minor}.$${new_patch}"; \
-		msg="patch increment"; \
-	else \
-		echo "Unknown PART: $(PART)"; exit 1; \
-	fi; \
-	echo "New tag: $$new_tag"; \
-	read -p "Tag with '$$new_tag'? [y/N] " confirm; \
-	if [ "$$confirm" = "y" ] || [ "$$confirm" = "Y" ]; then \
-		git tag -a "$$new_tag" -m "Release $$new_tag ($$msg)"; \
-<<<<<<< HEAD
-		git push origin "$$new_tag"; \
-		echo "Tagged and pushed $$new_tag"; \
-=======
-		echo "Tagged $$new_tag"; \
->>>>>>> 76c8ed42
-	else \
-		echo "Aborted."; \
-	fi
-
-tag-major:
-	$(MAKE) _tag PART=major
-
-tag-minor:
-	$(MAKE) _tag PART=minor
-
-tag-patch:
-	$(MAKE) _tag PART=patch
-
 .DEFAULT_GOAL := help 